--- conflicted
+++ resolved
@@ -6,11 +6,7 @@
 %define snapshot %{nil}%{?snapshotVersion}
 
 Name:           divolte-collector
-<<<<<<< HEAD
-Version:        0.2.1
-=======
 Version:        0.4.0
->>>>>>> 27d16635
 Release:        1%{?dist}
 Summary:        The Divolte click-stream collection agent.
 
