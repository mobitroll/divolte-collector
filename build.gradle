apply plugin: 'java'
apply plugin: 'eclipse'
apply plugin: 'application'
apply plugin: 'findbugs'
apply plugin: 'pmd'
apply plugin: 'jacoco'
apply plugin: 'application'
apply plugin: 'com.github.johnrengelman.shadow'

sourceCompatibility = 1.8
version = '0.1-SNAPSHOT'
mainClassName = 'io.divolte.server.Server'
applicationName = 'divolte-collector'
applicationDefaultJvmArgs = [
        "-XX:+UseG1GC",
        "-Djava.awt.headless=true"
]

compileJava.options.encoding = 'UTF-8'

tasks.withType(JavaCompile) {
    options.compilerArgs << "-Xlint:deprecation"
}

repositories {
    mavenCentral()
    maven {
        url 'https://repository-saucelabs.forge.cloudbees.com/release'
    }
}

buildscript {
    repositories {
        mavenCentral()
        jcenter()
    }
    dependencies {
        classpath group: 'com.github.jengelman.gradle.plugins', name: 'shadow', version: '1.1.1'
    }
}

dependencies {
    compile group: 'io.undertow', name: 'undertow-core', version: '1.0.15.Final'
    compile group: 'com.typesafe', name: 'config', version: '1.2.1'
    compile group: 'com.google.guava', name: 'guava', version: '17.0'
    compile group: 'org.apache.avro', name: 'avro', version: '1.7.7'
    compile (group: 'org.apache.hadoop', name:'hadoop-common', version: '2.4.1') {
        exclude group: 'jline', module: 'jline'
    }
    compile group: 'org.apache.hadoop', name:'hadoop-hdfs', version: '2.4.1'
    compile (group: 'net.sf.uadetector', name: 'uadetector-core', version: '0.9.20') {
        exclude group: 'com.google.code.findbugs', module: 'jsr305'
    }
    compile group: 'net.sf.uadetector', name: 'uadetector-resources', version: '2014.08'
    compile (group: 'com.maxmind.geoip2', name: 'geoip2', version:'0.8.1') {
        // We only use DB mode, and Google's HTTP client pulls in Apache HTTP
        // client which conflicts with the version via Hadoop.
        exclude group: 'com.google.http-client', module: 'google-http-client'
    }
    compile group: 'org.apache.kafka', name:'kafka_2.10', version:'0.8.1.1'

    compile group: 'com.google.javascript', name:'closure-compiler', version:'v20140814'

    // We use the SLF4J API. At runtime, this is LogBack.
    // (We also force any dependencies that use Log4J to go via SLF4J.)
    compile group: 'org.slf4j', name: 'slf4j-api', version: '1.7.7'
    runtime group: 'ch.qos.logback', name: 'logback-classic', version: '1.1.2'
    runtime group: 'org.slf4j', name: 'log4j-over-slf4j', version: '1.7.7'

    testCompile group: 'junit', name: 'junit', version: '4.11'
    testCompile group: 'org.hamcrest', name: 'hamcrest-all', version: '1.3'
    testCompile group: 'org.mockito', name: 'mockito-all', version: '1.9.5'
    testCompile group: 'com.mashape.unirest', name: 'unirest-java', version: '1.3.20'
    testCompile group: 'com.fasterxml.jackson.core', name:'jackson-databind', version: '2.4.2'
    testCompile group: 'com.saucelabs', name:'sauce_junit', version: '2.1.3'
    testCompile group: 'org.seleniumhq.selenium', name:'selenium-java', version: '2.42.2'
    testCompile group: 'com.github.detro.ghostdriver', name: 'phantomjsdriver', version: '1.0.4'
}

configurations {
    // Exclude all traces of Log4J via transitive dependencies.
    // (At runtime these are redirected over SLF4J.)
    all*.exclude group: 'org.slf4j', module: 'slf4j-log4j12'
    all*.exclude group: 'log4j', module: 'log4j'
}

<<<<<<< HEAD
sourceSets {
    main {
        output.dir("${buildDir}/generated-resources/javascript", builtBy: 'minifyJs')
    }
}

test {
    exclude '**/Saucelabs*Test*.*'
}

task saucelabsTest(type: Test) {
    exclude '*.*'
    include '**/Saucelabs*Test*.*'

    // To run saucelabs you should provide your credentials in ~/.gradle/gradle.properties:
    // saucelabs.username=YourUserName
    // saucelabs.accesskey=your-own-access-key

    systemProperty 'saucelabs.username', this.properties["saucelabs.username"]
    systemProperty 'saucelabs.accesskey', this.properties["saucelabs.accesskey"]
}

javascript.source {
    dev {
        js {
            srcDir 'src/main/javascript'
            include 'dvt.js'
        }
    }
}

minifyJs {
    source = javascript.source.dev.js.files
    dest = file("${buildDir}/generated-resources/javascript/static/dvt.js")
    sourceMap = file("${buildDir}/generated-resources/javascript/static/dvt.sourcemap.json")
    closure {
        warningLevel = 'DEFAULT'
        compilationLevel = 'ADVANCED_OPTIMIZATIONS'
        compilerOptions.languageIn = 'ECMASCRIPT5_STRICT'
        compilerOptions.languageOut = 'ECMASCRIPT5_STRICT'
    }
}

=======
>>>>>>> 393c4b76
shadowJar {
    mergeServiceFiles()
}

findbugs {
    toolVersion = "3.0.0"
}

pmd {
    toolVersion = "5.1.3"
}

jacoco {
    toolVersion = "0.7.1.201405082137"
}

// For now we prefer to have a HTML report instead of XML.
findbugsMain.reports {
    xml.enabled = false
    html.enabled = true
}
findbugsTest.reports {
    xml.enabled = false
    html.enabled = true
}

task wrapper(type: Wrapper) {
    gradleVersion = '2.1'
}

def confDir = ""
run {
    try {
        confDir = System.getenv("HADOOP_CONF_DIR")
        classpath += files(confDir)
    } catch (NullPointerException nphc) {
        try {
            confDir = System.getenv("YARN_CONF_DIR")
            classpath += files(confDir)
        } catch (NullPointerException npyc) {
            // Do nothing
        }
    }
}<|MERGE_RESOLUTION|>--- conflicted
+++ resolved
@@ -84,13 +84,6 @@
     all*.exclude group: 'log4j', module: 'log4j'
 }
 
-<<<<<<< HEAD
-sourceSets {
-    main {
-        output.dir("${buildDir}/generated-resources/javascript", builtBy: 'minifyJs')
-    }
-}
-
 test {
     exclude '**/Saucelabs*Test*.*'
 }
@@ -107,29 +100,6 @@
     systemProperty 'saucelabs.accesskey', this.properties["saucelabs.accesskey"]
 }
 
-javascript.source {
-    dev {
-        js {
-            srcDir 'src/main/javascript'
-            include 'dvt.js'
-        }
-    }
-}
-
-minifyJs {
-    source = javascript.source.dev.js.files
-    dest = file("${buildDir}/generated-resources/javascript/static/dvt.js")
-    sourceMap = file("${buildDir}/generated-resources/javascript/static/dvt.sourcemap.json")
-    closure {
-        warningLevel = 'DEFAULT'
-        compilationLevel = 'ADVANCED_OPTIMIZATIONS'
-        compilerOptions.languageIn = 'ECMASCRIPT5_STRICT'
-        compilerOptions.languageOut = 'ECMASCRIPT5_STRICT'
-    }
-}
-
-=======
->>>>>>> 393c4b76
 shadowJar {
     mergeServiceFiles()
 }
