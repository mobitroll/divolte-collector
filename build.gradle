apply plugin: 'java'
apply plugin: 'eclipse'
apply plugin: 'application'
apply plugin: 'js'
apply plugin: 'findbugs'
apply plugin: 'pmd'
apply plugin: 'jacoco'
apply plugin: 'application'
apply plugin: 'com.github.johnrengelman.shadow'

sourceCompatibility = 1.8
version = '0.1-SNAPSHOT'
mainClassName = 'io.divolte.server.Server'
applicationName = 'divolte-collector'
applicationDefaultJvmArgs = [
        "-XX:+UseG1GC",
        "-Djava.awt.headless=true"
]

compileJava.options.encoding = 'UTF-8'

tasks.withType(JavaCompile) {
    options.compilerArgs << "-Xlint:deprecation"
}

repositories {
    mavenCentral()
    maven {
        url 'https://repository-saucelabs.forge.cloudbees.com/release'
    }
}

buildscript {
    repositories {
        mavenCentral()
        jcenter()
    }
    dependencies {
        classpath group: 'com.eriwen', name: 'gradle-js-plugin', version: '1.12.1'
        classpath group: 'com.github.jengelman.gradle.plugins', name: 'shadow', version: '1.1.1'
    }
}

dependencies {
    compile group: 'io.undertow', name: 'undertow-core', version: '1.0.15.Final'
    compile group: 'com.typesafe', name: 'config', version: '1.2.1'
    compile group: 'com.google.guava', name: 'guava', version: '17.0'
    compile group: 'org.apache.avro', name: 'avro', version: '1.7.7'
    compile (group: 'org.apache.hadoop', name:'hadoop-common', version: '2.4.1') {
        exclude group: 'jline', module: 'jline'
    }
    compile group: 'org.apache.hadoop', name:'hadoop-hdfs', version: '2.4.1'
    compile (group: 'net.sf.uadetector', name: 'uadetector-core', version: '0.9.20') {
        exclude group: 'com.google.code.findbugs', module: 'jsr305'
    }
    compile group: 'net.sf.uadetector', name: 'uadetector-resources', version: '2014.08'
    compile (group: 'com.maxmind.geoip2', name: 'geoip2', version:'0.8.1') {
        // We only use DB mode, and Google's HTTP client pulls in Apache HTTP
        // client which conflicts with the version via Hadoop.
        exclude group: 'com.google.http-client', module: 'google-http-client'
    }
    compile group: 'org.apache.kafka', name:'kafka_2.10', version:'0.8.1.1'

    // We use the SLF4J API. At runtime, this is LogBack.
    // (We also force any dependencies that use Log4J to go via SLF4J.)
    compile group: 'org.slf4j', name: 'slf4j-api', version: '1.7.7'
    runtime group: 'ch.qos.logback', name: 'logback-classic', version: '1.1.2'
    runtime group: 'org.slf4j', name: 'log4j-over-slf4j', version: '1.7.7'

    testCompile group: 'junit', name: 'junit', version: '4.11'
    testCompile group: 'org.hamcrest', name: 'hamcrest-all', version: '1.3'
    testCompile group: 'org.mockito', name: 'mockito-all', version: '1.9.5'
    testCompile group: 'com.mashape.unirest', name: 'unirest-java', version: '1.3.20'
    testCompile group: 'com.fasterxml.jackson.core', name:'jackson-databind', version: '2.4.2'
<<<<<<< HEAD
=======
    testCompile group: 'com.saucelabs', name:'sauce_junit', version: '2.1.3'
>>>>>>> 68d2b47b
    testCompile group: 'org.seleniumhq.selenium', name:'selenium-java', version: '2.42.2'
    testCompile group: 'com.github.detro.ghostdriver', name: 'phantomjsdriver', version: '1.0.4'
}

configurations {
    // Exclude all traces of Log4J via transitive dependencies.
    // (At runtime these are redirected over SLF4J.)
    all*.exclude group: 'org.slf4j', module: 'slf4j-log4j12'
    all*.exclude group: 'log4j', module: 'log4j'
}

sourceSets {
    main {
        output.dir("${buildDir}/generated-resources/javascript", builtBy: 'minifyJs')
    }
}

test {
    exclude '**/Saucelabs*Test*.*'
}

task saucelabsTest(type: Test) {
    exclude '*.*'
    include '**/Saucelabs*Test*.*'

    // To run saucelabs you should provide your credentials in ~/.gradle/gradle.properties:
    // saucelabs.username=YourUserName
    // saucelabs.accesskey=your-own-access-key

    systemProperty 'saucelabs.username', this.properties["saucelabs.username"]
    systemProperty 'saucelabs.accesskey', this.properties["saucelabs.accesskey"]
}

javascript.source {
    dev {
        js {
            srcDir 'src/main/javascript'
            include 'dvt.js'
        }
    }
}

minifyJs {
    source = javascript.source.dev.js.files
    dest = file("${buildDir}/generated-resources/javascript/static/dvt.js")
    sourceMap = file("${buildDir}/generated-resources/javascript/static/dvt.sourcemap.json")
    closure {
        warningLevel = 'DEFAULT'
        compilationLevel = 'ADVANCED_OPTIMIZATIONS'
        compilerOptions.languageIn = 'ECMASCRIPT5_STRICT'
        compilerOptions.languageOut = 'ECMASCRIPT5_STRICT'
    }
}

shadowJar {
    mergeServiceFiles()
}

findbugs {
    toolVersion = "3.0.0"
}

pmd {
    toolVersion = "5.1.3"
}

jacoco {
    toolVersion = "0.7.1.201405082137"
}

// For now we prefer to have a HTML report instead of XML.
findbugsMain.reports {
    xml.enabled = false
    html.enabled = true
}
findbugsTest.reports {
    xml.enabled = false
    html.enabled = true
}

task wrapper(type: Wrapper) {
    gradleVersion = '2.1'
}

def confDir = ""
run {
    try {
        confDir = System.getenv("HADOOP_CONF_DIR")
        classpath += files(confDir)
    } catch (NullPointerException nphc) {
        try {
            confDir = System.getenv("YARN_CONF_DIR")
            classpath += files(confDir)
        } catch (NullPointerException npyc) {
            // Do nothing
        }
    }
}<|MERGE_RESOLUTION|>--- conflicted
+++ resolved
@@ -72,10 +72,7 @@
     testCompile group: 'org.mockito', name: 'mockito-all', version: '1.9.5'
     testCompile group: 'com.mashape.unirest', name: 'unirest-java', version: '1.3.20'
     testCompile group: 'com.fasterxml.jackson.core', name:'jackson-databind', version: '2.4.2'
-<<<<<<< HEAD
-=======
     testCompile group: 'com.saucelabs', name:'sauce_junit', version: '2.1.3'
->>>>>>> 68d2b47b
     testCompile group: 'org.seleniumhq.selenium', name:'selenium-java', version: '2.42.2'
     testCompile group: 'com.github.detro.ghostdriver', name: 'phantomjsdriver', version: '1.0.4'
 }
