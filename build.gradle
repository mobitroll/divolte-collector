apply plugin: 'java'
apply plugin: 'eclipse'
apply plugin: 'findbugs'
apply plugin: 'pmd'
apply plugin: 'jacoco'
apply plugin: 'com.github.johnrengelman.shadow'
apply plugin: 'application'

defaultTasks 'clean', 'build'

sourceCompatibility = 1.8
version = '0.1-SNAPSHOT'
mainClassName = 'io.divolte.server.Server'
applicationName = 'divolte-collector'
applicationDefaultJvmArgs = [
        "-XX:+UseG1GC",
        "-Djava.awt.headless=true"
]

// This applies to all JavaCompile tasks, not just :compileJava
// (which is the delegate for compileJava {}).
tasks.withType(JavaCompile) {
    // All our files are UTF-8 encoded.
    options.encoding = 'UTF-8'

    // Log details about usage of deprecated symbols.
    options.deprecation = true
}

repositories {
    mavenCentral()
    maven {
        url 'https://repository-saucelabs.forge.cloudbees.com/release'
    }
    mavenLocal()
}

buildscript {
    repositories {
        mavenCentral()
        jcenter()
    }
    dependencies {
        classpath group: 'com.github.jengelman.gradle.plugins', name: 'shadow', version: '1.1.1'
    }
}

dependencies {
    compile group: 'io.divolte', name: 'divolte-schema', version: version
    compile group: 'io.undertow', name: 'undertow-core', version: '1.0.16.Final'
    compile group: 'com.typesafe', name: 'config', version: '1.2.1'
    compile group: 'com.google.guava', name: 'guava', version: '17.0'
    compile group: 'org.apache.avro', name: 'avro', version: '1.7.7'
    compile (group: 'org.apache.hadoop', name:'hadoop-common', version: '2.4.1') {
        exclude group: 'jline', module: 'jline'
    }
    compile group: 'org.apache.hadoop', name:'hadoop-hdfs', version: '2.4.1'
    compile (group: 'net.sf.uadetector', name: 'uadetector-core', version: '0.9.21') {
        exclude group: 'com.google.code.findbugs', module: 'jsr305'
    }
    compile group: 'net.sf.uadetector', name: 'uadetector-resources', version: '2014.09'
    compile (group: 'com.maxmind.geoip2', name: 'geoip2', version:'0.8.1') {
        // We only use DB mode, and Google's HTTP client pulls in Apache HTTP
        // client which conflicts with the version via Hadoop.
        exclude group: 'com.google.http-client', module: 'google-http-client'
    }
    compile group: 'org.apache.kafka', name:'kafka_2.10', version:'0.8.1.1'

    compile group: 'com.google.javascript', name:'closure-compiler', version:'v20140814'

    // We use the SLF4J API. At runtime, this is LogBack.
    // (We also force any dependencies that use Log4J to go via SLF4J.)
    compile group: 'org.slf4j', name: 'slf4j-api', version: '1.7.7'
    runtime group: 'ch.qos.logback', name: 'logback-classic', version: '1.1.2'
    runtime group: 'org.slf4j', name: 'log4j-over-slf4j', version: '1.7.7'

    testCompile group: 'junit', name: 'junit', version: '4.11'
    testCompile group: 'org.hamcrest', name: 'hamcrest-all', version: '1.3'
    testCompile group: 'org.mockito', name: 'mockito-all', version: '1.9.5'
    testCompile group: 'com.mashape.unirest', name: 'unirest-java', version: '1.3.20'
    testCompile group: 'com.fasterxml.jackson.core', name:'jackson-databind', version: '2.4.2'
    testCompile group: 'com.saucelabs', name:'sauce_junit', version: '2.1.3'
    testCompile group: 'org.seleniumhq.selenium', name:'selenium-java', version: '2.42.2'
    testCompile group: 'com.github.detro.ghostdriver', name: 'phantomjsdriver', version: '1.0.4'
}

configurations {
    // Exclude all traces of Log4J via transitive dependencies.
    // (At runtime these are redirected over SLF4J.)
    all*.exclude group: 'org.slf4j', module: 'slf4j-log4j12'
    all*.exclude group: 'log4j', module: 'log4j'
}

shadowJar {
    mergeServiceFiles()
}

findbugs {
    toolVersion = "3.0.0"
}

pmd {
    toolVersion = "5.1.3"
}

jacoco {
    toolVersion = "0.7.1.201405082137"
}

findbugsMain.reports {
    xml.enabled = true
    html.enabled = false
}
findbugsTest.reports {
    xml.enabled = true
    html.enabled = false
}

task wrapper(type: Wrapper) {
    gradleVersion = '2.1'
}

// This only applies to running with gradle run
// We use a different run script when creating a distribution
run {
    if (System.getenv().containsKey("HADOOP_CONF_DIR")) {
        classpath += files(System.getenv("HADOOP_CONF_DIR"))
    }
    if (System.getenv().containsKey("YARN_CONF_DIR")) {
        classpath += files(System.getenv("YARN_CONF_DIR"))
    }
}

// Build distribution .tar.gz or .zip
def distributionLayout = {
    def baseDir = archiveName - (".${extension}")

    into("${baseDir}/lib/") {
        from project.configurations.runtime
    }
    into("${baseDir}/lib/") {
        from(project.buildDir.path + "/libs") {
            include "**/*.jar"
        }
    }

    into("${baseDir}/conf/") {
        from("src/dist/conf") {
            include "**/*"
        }
        // Use the reference.conf as a example application.conf
        from("src/main/resources/reference.conf") {
            rename("reference.conf", "application.conf.example")
        }
    }
}

<<<<<<< HEAD
task tarball(dependsOn: build, type: Tar) {
    compression = Compression.GZIP
    extension = "tar.gz"

    configure distributionLayout
}

task zip(dependsOn: build, type: Zip) {
    configure distributionLayout
=======
task processUserDoc {
    ext.source = file("docs")
    ext.sphinxDir = new File(buildDir, "sphinx")
    inputs.dir source
    outputs.dir sphinxDir
}

import org.apache.tools.ant.filters.ReplaceTokens

processUserDoc << {
    // Copy/replace @version@
    copy {
        from(source) {
            filter(ReplaceTokens, tokens: ["version": version])
        }
        into sphinxDir
        exclude "**/*.png"
    }
    // Copy images (no replacement)
    copy {
        from(source)
        into sphinxDir
        include "**/*.png"
    }
}

task userDoc(dependsOn: processUserDoc, type: Exec) {
    ext.sphinxDir = processUserDoc.sphinxDir
    ext.htmlDocDir = new File(buildDir, "userdoc/html")
    inputs.dir sphinxDir
    outputs.dir htmlDocDir

    workingDir sphinxDir

    executable "sphinx-build"
    args '-b', 'html', sphinxDir, htmlDocDir
>>>>>>> ee75823d
}<|MERGE_RESOLUTION|>--- conflicted
+++ resolved
@@ -131,7 +131,12 @@
     }
 }
 
-// Build distribution .tar.gz or .zip
+/*
+ * Build distribution .tar.gz or .zip. We don't use the distribution
+ * plugin as that allows for less flexibility in laying out the
+ * archive. It also conflicts in non-trivial ways with the application
+ * plugin (or the other way around).
+ */
 def distributionLayout = {
     def baseDir = archiveName - (".${extension}")
 
@@ -155,7 +160,6 @@
     }
 }
 
-<<<<<<< HEAD
 task tarball(dependsOn: build, type: Tar) {
     compression = Compression.GZIP
     extension = "tar.gz"
@@ -165,7 +169,12 @@
 
 task zip(dependsOn: build, type: Zip) {
     configure distributionLayout
-=======
+}
+
+
+/*
+ * Generate Sphinx documentation
+ */
 task processUserDoc {
     ext.source = file("docs")
     ext.sphinxDir = new File(buildDir, "sphinx")
@@ -202,5 +211,4 @@
 
     executable "sphinx-build"
     args '-b', 'html', sphinxDir, htmlDocDir
->>>>>>> ee75823d
 }