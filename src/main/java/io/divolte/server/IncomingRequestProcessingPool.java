--- conflicted
+++ resolved
@@ -47,29 +47,18 @@
     private final Optional<HdfsFlushingPool> hdfsPool;
 
     public IncomingRequestProcessingPool(final ValidatedConfiguration vc, IncomingRequestListener listener) {
-        this (
-<<<<<<< HEAD
-                config.getInt("divolte.incoming_request_processor.threads"),
-                config.getInt("divolte.incoming_request_processor.max_write_queue"),
-                config.getDuration("divolte.incoming_request_processor.max_enqueue_delay", TimeUnit.MILLISECONDS),
-                config,
-                schemaFromConfig(config),
-                config.getBoolean("divolte.kafka_flusher.enabled") ? new KafkaFlushingPool(config) : null,
-                config.getBoolean("divolte.flume_flusher.enabled") ? new FlumeFlushingPool(config, schemaFromConfig(config)) : null,
-                config.getBoolean("divolte.hdfs_flusher.enabled") ? new HdfsFlushingPool(config, schemaFromConfig(config)) : null,
-                lookupServiceFromConfig(config),
-=======
+        this(
                 vc.configuration().incomingRequestProcessor.threads,
                 vc.configuration().incomingRequestProcessor.maxWriteQueue,
                 vc.configuration().incomingRequestProcessor.maxEnqueueDelay.toMillis(),
                 vc,
                 schemaFromConfig(vc),
                 vc.configuration().kafkaFlusher.enabled ? new KafkaFlushingPool(vc) : null,
+                vc.configuration().flumeFlusher.enabled ? new FlumeFlushingPool(vc, schemaFromConfig(vc)) : null,
                 vc.configuration().hdfsFlusher.enabled ? new HdfsFlushingPool(vc, schemaFromConfig(vc)) : null,
                 lookupServiceFromConfig(vc),
->>>>>>> 27d16635
                 listener
-                );
+        );
     }
 
     public IncomingRequestProcessingPool(
@@ -88,11 +77,7 @@
                 maxQueueSize,
                 maxEnqueueDelay,
                 "Incoming Request Processor",
-<<<<<<< HEAD
-                () -> new IncomingRequestProcessor(config, kafkaFlushingPool, flumeFlushingPool, hdfsFlushingPool, geoipLookupService, schema, listener));
-=======
-                () -> new IncomingRequestProcessor(vc, kafkaFlushingPool, hdfsFlushingPool, geoipLookupService, schema, listener));
->>>>>>> 27d16635
+                () -> new IncomingRequestProcessor(vc, kafkaFlushingPool, flumeFlushingPool, hdfsFlushingPool, geoipLookupService, schema, listener));
 
         this.kafkaPool = Optional.ofNullable(kafkaFlushingPool);
         this.flumePool = Optional.ofNullable(flumeFlushingPool);
@@ -101,34 +86,34 @@
 
     private static Schema schemaFromConfig(final ValidatedConfiguration vc) {
         return vc.configuration().tracking.schemaFile
-            .map((schemaFileName) -> {
-                final Parser parser = new Schema.Parser();
-                logger.info("Using Avro schema from configuration: {}", schemaFileName);
-                try {
-                    return parser.parse(new File(schemaFileName));
-                } catch(IOException ioe) {
-                    logger.error("Failed to load Avro schema file.");
-                    throw new RuntimeException("Failed to load Avro schema file.", ioe);
-                }
-            })
-            .orElseGet(() -> {
-                logger.info("Using built in default Avro schema.");
-                return DefaultEventRecord.getClassSchema();
-            });
+                .map((schemaFileName) -> {
+                    final Parser parser = new Schema.Parser();
+                    logger.info("Using Avro schema from configuration: {}", schemaFileName);
+                    try {
+                        return parser.parse(new File(schemaFileName));
+                    } catch (IOException ioe) {
+                        logger.error("Failed to load Avro schema file.");
+                        throw new RuntimeException("Failed to load Avro schema file.", ioe);
+                    }
+                })
+                .orElseGet(() -> {
+                    logger.info("Using built in default Avro schema.");
+                    return DefaultEventRecord.getClassSchema();
+                });
     }
 
     @Nullable
     private static LookupService lookupServiceFromConfig(final ValidatedConfiguration vc) {
         return vc.configuration().tracking.ip2geoDatabase
-            .map((path) -> {
-                try {
-                    return new ExternalDatabaseLookupService(Paths.get(path));
-                } catch (final IOException e) {
-                    logger.error("Failed to configure GeoIP database: " + path, e);
-                    throw new RuntimeException("Failed to configure GeoIP lookup service.", e);
-                }
-            })
-            .orElse(null);
+                .map((path) -> {
+                    try {
+                        return new ExternalDatabaseLookupService(Paths.get(path));
+                    } catch (final IOException e) {
+                        logger.error("Failed to configure GeoIP database: " + path, e);
+                        throw new RuntimeException("Failed to configure GeoIP lookup service.", e);
+                    }
+                })
+                .orElse(null);
     }
 
     public void enqueueIncomingExchangeForProcessing(final DivolteIdentifier partyId, final HttpServerExchange exchange) {
