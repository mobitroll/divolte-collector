--- conflicted
+++ resolved
@@ -1,12 +1,8 @@
 package io.divolte.server;
 
-<<<<<<< HEAD
-import io.divolte.server.IncomingRequestProcessingPool.HttpServerExchangeWithPartyId;
+import io.divolte.server.CookieValues.CookieValue;
 import io.divolte.server.geo2ip.ExternalDatabaseLookupService;
 import io.divolte.server.geo2ip.LookupService;
-=======
-import io.divolte.server.CookieValues.CookieValue;
->>>>>>> d57a0a42
 import io.divolte.server.hdfs.HdfsFlushingPool;
 import io.divolte.server.kafka.KafkaFlushingPool;
 import io.divolte.server.processing.ProcessingPool;
@@ -86,7 +82,6 @@
         }
     }
 
-<<<<<<< HEAD
     private static LookupService lookupServiceFromConfig(final Config config) {
         final LookupService service;
         if (config.hasPath("divolte.geodb")) {
@@ -103,12 +98,8 @@
         return service;
     }
 
-    public void enqueueIncomingExchangeForProcessing(final String partyId, final HttpServerExchange exchange) {
-        enqueue(partyId, new IncomingRequestProcessingPool.HttpServerExchangeWithPartyId(partyId, exchange));
-=======
     public void enqueueIncomingExchangeForProcessing(final CookieValue partyId, final HttpServerExchange exchange) {
         enqueue(partyId.value, exchange);
->>>>>>> d57a0a42
     }
 
     @ParametersAreNonnullByDefault
