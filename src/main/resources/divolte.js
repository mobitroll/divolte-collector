/**
 * Divolte JavaScript Library
 * http://github.com/divolte/divolte
 *
 * @license Copyright 2014 GoDataDriven B.V.
 *
 * Licensed under the Apache License, Version 2.0 (the "License");
 * you may not use this file except in compliance with the License.
 * You may obtain a copy of the License at
 *
 *     http://www.apache.org/licenses/LICENSE-2.0
 *
 * Unless required by applicable law or agreed to in writing, software
 * distributed under the License is distributed on an "AS IS" BASIS,
 * WITHOUT WARRANTIES OR CONDITIONS OF ANY KIND, either express or implied.
 * See the License for the specific language governing permissions and
 * limitations under the License.
 */

// Declared as global, the Closure compiler will inline these.
// (The closure compiler requires them to be declared globally.)

/** @define {string} */
var PARTY_COOKIE_NAME = '_dvp';
/** @define {number} */
var PARTY_ID_TIMEOUT_SECONDS = 2 * 365 * 24 * 60 * 60;
/** @define {string} */
var SESSION_COOKIE_NAME = '_dvs';
/** @define {number} */
var SESSION_ID_TIMEOUT_SECONDS = 30 * 60;
/** @define {string} */
var COOKIE_DOMAIN = '';
/** @define {boolean} */
var LOGGING = false;
/** @define {string} */
var SCRIPT_NAME = 'divolte.js';
/** @define {boolean} */
var AUTO_PAGE_VIEW_EVENT = true;

(function (global, factory) {
  factory(global);
}('undefined' !== typeof window ? window : this, function(window) {
  "use strict";

  // Alias some references that we frequently use.
  var document = window.document,
      navigator = window.navigator,
      console = window.console,
      // On some browsers, logging functions are methods that expect to access the console as 'this'.
      bound = function(method, instance) {
        return method.bind ? method.bind(instance) : method;
      },
      log = LOGGING && console ? bound(console.log, console) : function() {},
      info = LOGGING && console ? bound(console.info, console) : function() {},
      warn = LOGGING && console ? bound(console.warn, console) : function() {},
      error = LOGGING && console ? bound(console.error, console) : function() {};

  log("Initializing Divolte.");

  /**
   * The URL used to load this script.
   * (This will include the anchor on the URL, if any.)
   *
   * @const
   * @type {string}
   */
  var divolteScriptUrl = function() {
    var couldNotInitialize = function(reason) {
      var error = "Divolte could not initialize itself";
      if (LOGGING) {
        error += '; ' + reason;
      }
      error += '.';
      throw error;
    };
    /*
     * Modern browsers set a 'currentScript' attribute to the script element
     * of the running script, so we check that first. If that fails we fall
     * back to searching the document for a <script> tag that refers to the
     * our script name, as configured by the globally defined SCRIPT_NAME
     * value.
     */
    var myElement = document['currentScript'];
    var url;
    if ('undefined' === typeof myElement) {
      var regexEscape = function (s) {
        return s.replace(/[.*+?^${}()|[\]\\]/g, "\\$&");
      };
      var scriptElements = document.getElementsByTagName('script');
      var scriptPattern = new RegExp("^(:?.*\/)?" + regexEscape(SCRIPT_NAME) + "(:?[?#].*)?$");
      for (var i = scriptElements.length - 1; i >= 0; --i) {
        var scriptElement = scriptElements.item(i);
        var scriptUrl = scriptElement.src;
        if (scriptPattern.test(scriptUrl)) {
          if ('undefined' == typeof url) {
            url = scriptUrl;
          } else {
            couldNotInitialize('multiple script elements found with src="…/' + SCRIPT_NAME + '"');
          }
        }
      }
    } else {
      url = myElement.src;
    }
    if ('undefined' === typeof url) {
      couldNotInitialize('could not locate script with src=".../' + SCRIPT_NAME + '"');
    }
    return url;
  }();

  /**
   * The base URL for the Divolte server that served this file.
   *
   * @const
   * @type {string}
   */
  var divolteUrl = function(myUrl) {
    return myUrl.substr(0, 1 + myUrl.lastIndexOf('/'));
  }(divolteScriptUrl);
  info("Divolte base URL detected", divolteUrl);

  /**
   * Obtain the body element for the current document.
   * This needs to be retrieved on demand: the body element can be
   * replaced in the DOM, and may also be unavailable duringn initial
   * page loading.
   * @returns {?(HTMLElement|Node)}
   */
  var bodyElement = function() {
    return document.body || document.getElementsByTagName('body').item(0);
  };

  /* Some current browser features that we send to Divolte. */
  var
      /**
       * The width of the user screen.
       * @const
       * @type {number}
       */
      screenWidth = window.screen.availWidth,
      /**
       * The height of the user screen.
       * @const
       * @type {number}
       */
      screenHeight = window.screen.availHeight,
      /**
       * Query the current width of the browser window.
       * @type {function():?number}
       */
      windowWidth = function() {
        return window['innerWidth'] || document.documentElement['clientWidth'] || bodyElement()['clientWidth'] || document.documentElement['offsetWidth'] || bodyElement()['offsetWidth'];
      },
      /**
       * Query the current height of the browser window.
       * @type {function():?number}
       */
      windowHeight = function() {
        return window['innerHeight'] || document.documentElement['clientHeight'] || bodyElement()['clientHeight'] || document.documentElement['offsetHeight'] || bodyElement()['offsetHeight'];
      };

  /**
   * Get the value of a cookie.
   *
   * @param {string} name   The name of the cookie to retrieve.
   * @return {?string}      the value of the cookie, if the cookie exists, or null otherwise.
   */
  var getCookie = function(name) {
        // Assumes cookie name and value are sensible.
        return document.cookie.replace(new RegExp("(?:(?:^|.*;)\\s*" + name + "\\s*\\=\\s*([^;]*).*$)|^.*$"), "$1") || null;
      };
  /**
   * Set a cookie.
   *
   * @param {string} name          The name of the cookie to set.
   * @param {string} value         The value to assign to the cookie.
   * @param {number} maxAgeSeconds The expiry (age) of the cookie, in seconds from now.
   * @param {number} nowMs         The current time, in milliseconds since the Unix epoch.
   * @param {string} domain        The domain to set the cookies for, if non-zero in length.
   */
  var setCookie = function(name, value, maxAgeSeconds, nowMs, domain) {
        var expiry = new Date(nowMs + 1000 * maxAgeSeconds);
        // Assumes cookie name and value are sensible. (For our use they are.)
        // Note: No domain means these are always first-party cookies.
        var cookieString = name + '=' + value + "; path=/; expires=" + expiry.toUTCString() + "; max-age=" + maxAgeSeconds;
        if (domain) {
          cookieString += "; domain=" + domain;
        }
        document.cookie = cookieString;
      };

  /**
   * Get the server-supplied pageview ID, if present.
   * The server can supply a pageview ID by placing it in the anchor of the script URL.
   *
   * @param {string} myUrl The URL used to load this script.
   * @return {?string} the server-supplied pageview ID, if present, or null if not.
   * @throws {string} if the pageview ID is supplied but contains a slash ('/').
   */
  var getServerPageView = function(myUrl) {
    var anchorIndex = myUrl.indexOf("#"),
        anchor = -1 !== anchorIndex ? myUrl.substring(anchorIndex + 1) : null;
    if (null !== anchor && -1 !== anchor.indexOf('/')) {
      throw "DVT not initialized correctly; page view ID may not contain a slash ('/').";
    }
    return anchor;
  };

  /**
   * Convenience method for the current time.
   * The time is returned as a Java-style timestamp.
   *
   * @return {number} the number of milliseconds since the start of 1970, UTC.
   */
  var now = function() {
    // Older IE doesn't support Date.now().
    return new Date().getTime();
  };

  /**
   * Implementation of SHA3 (256).
   *
   * This is based on an original implementation by Chris Drost of drostie.org
   * and placed into the public domain. (Thanks!)
   *
   * @param {string} message    The message to product a digest of.
   * @return {!Array.<number>} the calculated 256-bit SHA-3 digest of the supplied message.
   */
  var sha3_256 = function() {
    var permute = [0, 10, 20, 5, 15, 16, 1, 11, 21, 6, 7, 17, 2, 12, 22, 23, 8, 18, 3, 13, 14, 24, 9, 19, 4],
        RC = [ 0x1, 0x8082, 0x808a, 0x80008000, 0x808b, 0x80000001, 0x80008081, 0x8009,
               0x8a, 0x88, 0x80008009, 0x8000000a, 0x8000808b, 0x8b, 0x8089, 0x8003,
               0x8002, 0x80, 0x800a, 0x8000000a, 0x80008081, 0x8080 ],
        r = [0, 1, 30, 28, 27, 4, 12, 6, 23, 20, 3, 10, 11, 25, 7, 9, 13, 15, 21, 8, 18, 2, 29, 24, 14],
        rotate = function(s, n) {
          return (s << n) | (s >>> (32 - n));
        };
    return function (message) {
      var i,
          state = [];
      for (i = 0; i < 25; i += 1) {
        state[i] = 0;
      }
      if (message.length % 16 === 15) {
        message += "\u8001";
      } else {
        message += "\x01";
        while (message.length % 16 !== 15) {
          message += "\0";
        }
        message += "\u8000";
      }
      for (var b = 0; b < message.length; b += 16) {
        for (i = 0; i < 16; i += 2) {
          state[i / 2] ^= message.charCodeAt(b + i) + message.charCodeAt(b + i + 1) * 65536;
        }
        for (var round = 0; round < 22; round += 1) {
          var C = [];
          for (i = 0; i < 5; i += 1) {
            C[i] = state[i] ^ state[i + 5] ^ state[i + 10] ^ state[i + 15] ^ state[i + 20];
          }
          var D = [];
          for (i = 0; i < 5; i += 1) {
            D[i] = C[(i + 4) % 5] ^ rotate(C[(i + 1) % 5], 1);
          }
          var next = [];
          for (i = 0; i < 25; i += 1) {
            next[permute[i]] = rotate(state[i] ^ D[i % 5], r[i]);
          }
          for (i = 0; i < 5; i += 1) {
            for (var j = 0; j < 25; j += 5) {
              state[j + i] = next[j + i] ^ ((~ next[j + (i + 1) % 5]) & (next[j + (i + 2) % 5]));
            }
          }
          state[0] ^= RC[round];
        }
      }
      var output = [];
      for (i = 0; i < 8; ++i) {
        var n = state[i];
        output.push(n & 255, n >>> 8, n >>> 16, n >>> 24);
      }
      return output;
    }}();

  /**
   * Implementation of (32-bit) MurmurHash3.
   *
   * This is based on an original implementation by Peter Zotov and placed into
   * the public domain. (Thanks!)
   *
   * The data to hash must contain only single-byte codepoints.
   *
   * @param {string} bytes  A string containing the bytes that should be encoded.
   * @param {number=} seed  An optional number to seed the hash algorithm with. (If not supplied, 0 is used.)
   * @return {number} a 32-bit number containing the hash of the supplied data.
   */
  var murmum3_32 = function() {
    var c1 = 0xcc9e2d51,
        c2 = 0x1b873593,
        mul32 = function(m, n) {
          var nlo = n & 0xffff;
          var nhi = n - nlo;
          return ((nhi * m | 0) + (nlo * m | 0)) | 0;
        },
        fmix = function(h) {
          h ^= h >>> 16;
          h  = mul32(h, 0x85ebca6b);
          h ^= h >>> 13;
          h  = mul32(h, 0xc2b2ae35);
          h ^= h >>> 16;
          return h;
        };
    return function(bytes, seed) {
      var len = bytes.length,
          hash = ('undefined' !== typeof seed) ? seed : 0,
          roundedEnd = len & ~0x3;

      // Bulk of the data.
      var k;
      for (var i = 0; i < roundedEnd; i += 4) {
        k = (bytes.charCodeAt(i)     & 0xff)        |
           ((bytes.charCodeAt(i + 1) & 0xff) << 8)  |
           ((bytes.charCodeAt(i + 2) & 0xff) << 16) |
           ((bytes.charCodeAt(i + 3) & 0xff) << 24);

        k = mul32(k, c1);
        // ROTL32(k,15);
        k = ((k & 0x1ffff) << 15) | (k >>> 17);
        k = mul32(k, c2);

        hash ^= k;
        // ROTL32(hash,13);
        hash = ((hash & 0x7ffff) << 13) | (hash >>> 19);
        hash = (hash * 5 + 0xe6546b64) | 0;
      }

      // Leftover data.
      k = 0;
      switch (len % 4) {
        case 3:
          k = (bytes.charCodeAt(roundedEnd + 2) & 0xff) << 16;
          // Intentional fall-through.
        case 2:
          k |= (bytes.charCodeAt(roundedEnd + 1) & 0xff) << 8;
          // Intentional fall-through.
        case 1:
          k |= (bytes.charCodeAt(roundedEnd) & 0xff);

          k = mul32(k, c1);
          k = ((k & 0x1ffff) << 15) | (k >>> 17);  // ROTL32(k,15);
          k = mul32(k, c2);
          hash ^= k;
      }

      // Finalization.
      hash ^= len;
      hash = fmix(hash);

      return hash;
    }
  }();

  /**
   * Generate a globally unique identifier, optionally prefixed with a timestamp.
   * There are two internal implementations, depending on whether Crypto
   * extensions are detected or not.
   *
   * @param {boolean} includeTimestampPrefix  whether or not the a timestamp
   *        should be included in the identifier. (This timestamp is always
   *        the module load time.)
   * @return {string} a unique identifier.
   */
  var generateId = function() {
    /*
     * An identifier is a hash of:
     *  - The time;
     *  - The current browser URL;
     *  - Some random values;
     *  - Optionally, some features specific to the current browser.
     *
     * Random values are generated using Crypto extensions if they are present, or
     * Math.random() otherwise.
     *
     * Note that in theory when we use the Crypto extensions we shouldn't need to
     * include any other values, or even hash things. However we've observed collisions
     * from some clients that do not appear to seed the random source in Crypto
     * extensions properly. (eg. Google Web Preview.)
     */

    var math = Math,
        crypto = window['crypto'] || window['msCrypto'],
        hasSecureRandom = ('undefined' !== typeof crypto && 'undefined' !== typeof crypto['getRandomValues']),
        /**
         * Generate a sequence of random numbers.
         * Each random number is between 0 and 255, inclusive.
         * @type {function(number):!(Uint8Array|Array.<number>)}
         */
        generateRandomNumbers = hasSecureRandom
            ? function(length) {
              // We have Crypto extensions. Use them directly.
              var array = new Uint8Array(length);
              crypto['getRandomValues'](array);
              return array;
            }
            : function(length) {
              // We have no crypto extensions. This is a last resort.
              var array = new Array(length);
              for (var i = 0; i < length; ++i) {
                array[i] = math.floor(math.random() * 0x100);
              }
              return array;
            },
        /**
         * Generate a string with random character.
         * Each character is a code-point in the range between
         * 0 and 255, inclusive.
         * @type {function(number):string}
         */
        generateRandomString = function(length) {
          var numbers = generateRandomNumbers(length),
              s = "";
          for (var i = 0; i < numbers.length; ++i) {
            s += String.fromCharCode(numbers[i]);
          }
          return s;
        },
        /**
         * A set of MIME-types to probe for.
         * What we want here is the smallest set that discriminates best amongst users.
         * This list is relatively arbitrary based on observed industry practice.
         * (It doesn't necessarily meet the criteria of most efficient discrimination.)
         * @const
         * @type {!Array.<string>}
         */
        probeMimeTypes = [
          "application/pdf",
          "video/quicktime",
          "video/x-msvideo",
          "audio/x-pn-realaudio-plugin",
          "audio/mpeg3",
          "application/googletalk",
          "application/x-mplayer2",
          "application/x-director",
          "application/x-shockwave-flash",
          "application/x-java-vm",
          "application/x-googlegears",
          "application/x-silverlight"
        ],
        /**
         * Generate a string that varies depending on some of the MIME-types that are available.
         * @type {function():string}
         */
        getMimeTypeInformation = function() {
          var plugins,
              mimeTypes = navigator['mimeTypes'];
          if (mimeTypes) {
            plugins = "plugins:";
            for (var i = 0, l = probeMimeTypes.length; i < l; ++i) {
              var probeMimeType = probeMimeTypes[i];
              plugins += probeMimeType in mimeTypes ? '1' : '0';
            }
          } else {
            plugins = "";
          }
          return plugins;
        },
        /**
         * A set of ActiveX controls to probe for.
         * What we want here is the smallest set that discriminates best amongst users.
         * This list is relatively arbitrary based on observed industry practice.
         * (It doesn't necessarily meet the criteria of most efficient discrimination.)
         * @const
         * @type {!Array.<string>}
         */
        probeActiveXControls = [
          "ShockwaveFlash.ShockwaveFlash.1",
          "AcroPDF.PDF",
          "AgControl.AgControl",
          "QuickTime.QuickTime"
        ],
        /**
         * Generate a string that varies depending on some of the ActiveX controls that
         * are available.
         * @type {function():string}
         */
        getActiveXTypeInformation = function() {
          var plugins;
          if ('ActiveXObject' in window) {
            plugins = "activex:";
            for (var i = 0, l = probeActiveXControls.length; i < l; ++i) {
              var probeActiveXControl = probeActiveXControls[i];
              try {
                var plugin = new ActiveXObject(probeActiveXControl);
                plugins += "1";
                if ('getVersions' in plugin) {
                  plugins += "(" + plugin['getVersions']() + ")";
                } else if ('getVariable' in plugin) {
                  plugins += "(" + plugin['getVariable']("$version") + ")";
                }
              } catch(unused) {
                plugins += '0';
              }
            }
          } else {
            plugins = "";
          }
          return plugins;
        },
        /**
         * Return an array containing strings that are based on local
         * information.
         * @type {function():!Array.<string>}
         */
        getAdditionalLocalFacts = function() {
          var winWidth = windowWidth(),
              winHeight = windowHeight();
          return [
            // Some browser features that should vary between users.
            navigator['userAgent'] || "",
            navigator['platform'] || "",
            navigator['language'] || "",
            navigator['systemLanguage'] || "",
            navigator['userLanguage'] || "",
            screenWidth ? screenWidth.toString(36) : '',
            screenHeight ? screenHeight.toString(36) : '',
            winWidth ? winWidth.toString(36) : '',
            winHeight ? winWidth.toString(36) : '',
            // A mask that depends on some plugin-supported MIME types.
            getMimeTypeInformation(),
            getActiveXTypeInformation()
          ];
        },
        /**
         * Generate a string that is globally unique.
         * This is based on a cryptographic hash of local information
         * that should be random.
         * @type {function():string}
         */
        generateRandomDigest = function() {
          var message = [
            // Number of milliseconds since 1970.
            now().toString(36),
            // Current browser location.
            window.location.href || "",
            // Random values.
            generateRandomString(32)
          ];
          if (!hasSecureRandom) {
            message.push.apply(message, getAdditionalLocalFacts());
          }
          return sha3_256(message.join(""));
        },
        /**
         * Digits used for base-64 encoding.
         * @const
         * @type {string}
         */
        digits = 'ABCDEFGHIJKLMNOPQRSTUVWXYZabcdefghijklmnopqrstuvwxzy0123456789~_',
        /**
         * Generate a random identifier.
         * @type {function():string}
         */
        generateDigits = function() {
          var randomData = generateRandomDigest();
          var id = "";
          for (var i = 0, l = randomData.length; i < l; ++i) {
            // Warning: IE6 doesn't support [] syntax on strings.
            id += digits.charAt(randomData[i] & 0x3f);
          }
          // Mark pseudo-random identifiers with a '!' suffix, so we
          // can see them amongst secure-random identifiers.
          if (!hasSecureRandom) {
            id += '!';
          }
          return id;
        };

    /**
     * Time of module initialization.
     * This is used to ensure consistent timestamps when multiple identifiers are generated.
     * @const
     * @type {number}
     */
    var scriptLoadTime = now();

    return function(includeTimestampPrefix) {
      var digits = generateDigits();
      // For now our identifiers are version 0.
      return "0:" + (includeTimestampPrefix ? (scriptLoadTime.toString(36) + ':' + digits) : digits);
    };
  }();

  // Locate our identifiers, or generate them if necessary.
  var partyId    = getCookie(PARTY_COOKIE_NAME),
      sessionId  = getCookie(SESSION_COOKIE_NAME),
      pageViewId = getServerPageView(divolteScriptUrl),
      isNewParty = !partyId,
      isFirstInSession = !sessionId,
      isServerPageView = Boolean(pageViewId);
  if (isNewParty) {
    log("New party; generating identifier.");
    partyId = generateId(true);
  }
  if (isFirstInSession) {
    log("New session; generating identifier.");
    sessionId = generateId(true);
  }
  if (isServerPageView) {
    log("Using server-provided pageview identifier.")
  } else {
    pageViewId = generateId(false)
  }

  info("Divolte party/session/pageview identifiers", [partyId, sessionId, pageViewId]);

  /**
   * Generate an event identifier.
   * Note that the implementation requires that pageview identifiers also be unique.
   *
   * @return {string} a unique event identifier.
   */
  var generateEventId = function() {
    // These don't have to be globally unique. So we can leverage the pageview
    // id with a simple counter.
    var counter = 0;
    return function() {
      var thisEventCounter = counter++;
      return pageViewId + thisEventCounter.toString(16);
    }
  }();

  /**
   * A signal queue.
   * This can hold a list of the signal events that are pending.
   * If a signal event is currently underway, it is always the
   * first element in the queue.
   *
   * @constructor
   * @final
   */
  var SignalQueue = function() {
    /**
     * The internal queue of signal events.
     * @private
     * @const
     * @type {!Array.<string>}
     */
    this.queue = [];
  };
  /**
   * Enqueue a signal event.
   * If none are underway, this will commence. Otherwise it will be queued.
   * @param event {string} the pre-calculated (and rendered) event to queue.
   */
  SignalQueue.prototype.enqueue = function(event) {
    var pendingEvents = this.queue;
    pendingEvents.push(event);
    if (1 == pendingEvents.length) {
      this.deliverFirstPendingEvent();
    }
  };
  /**
   * @private
   * Start the next signal event.
   */
  SignalQueue.prototype.deliverFirstPendingEvent = function() {
    var signalQueue = this;
    var image = new Image(1,1);
    image.onload = function() {
      // Delete this signal from the array.
      var pendingEvents = signalQueue.queue;
      pendingEvents.shift();
      // If there are still pending events, schedule the next.
      if (0 < pendingEvents.length) {
        signalQueue.deliverFirstPendingEvent();
      }
    };
    image.src = divolteUrl + 'csc-event?' + this.queue[0];
  };

  /**
   * The queue for pending signal events.
   * This ensures that signals are received in the same order that
   * they are issued in the browser.
   * @const
   * @type {SignalQueue}
   */
  var signalQueue = new SignalQueue();

  /**
   * UTF-8 encode a string.
   *
   * @param {string} s  The string to UTF-8 encode.
   * @return {string} The UTF-8 encoded string, as a string whereby every character corresponds
   *    to a byte of the UTF-8 encoding of the original string.
   */
  var utf8encode = function(s) {
    return unescape(encodeURIComponent(s));
  };

  /**
   * Produce a checksum for a multimap.
   *
   * The checksum is a hash of a canonical string derived
   * from the multimap. The multimap format is an object
   * whose values are arrays of strings.
   *
   * @param {Object.<string, Array.<string>>} multimap   The multimap whose contents should be checksummed.
   * @return {number} a number that represents a checksum of the multimap.
   */
  var calculateChecksum = function(multimap) {
    /*
     * Build up a canonical representation of the query parameters. The canonical order is:
     *  1) Sort the query parameters by key, preserving multiple values (and their order).
     *  2) Build up a string. For each parameter:
     *     a) Append the parameter name, followed by a '='.
     *     b) Append each value of the parameter, followed by a ','.
     *     c) Append a ';'.
     *  This is designed to be unambiguous in the face of many edge cases.
     */
    var keys = [];
    for (var k in multimap) {
      if (multimap.hasOwnProperty(k)) {
        keys.push(k);
      }
    }
    keys.sort();
    var canonicalString = "";
    for (var i = 0; i < keys.length; ++i) {
      var key = keys[i],
          values = multimap[key];
      canonicalString += key;
      canonicalString += '=';
      for (var j = 0; j < values.length; ++j) {
        canonicalString += values[j];
        canonicalString += ',';
      }
      canonicalString += ';';
    }
    var canonicalBytes = utf8encode(canonicalString);
    return murmum3_32(canonicalBytes);
  };

  /**
   * Event logger.
   *
   * Invoking this method will cause an event to be logged with the Divolte
   * server. This function returns immediately, the event itself is logged
   * asynchronously.
   *
   * @param {!string} type The type of event to log.
   * @param {Object=} [customParameters]
   *    Optional object containing custom parameters to log alongside the event.
   *
   * @return {string} the unique event identifier for this event.
   */
  var signal = function(type, customParameters) {
    // Only proceed if we have an event type.
    var eventId;
    if (type) {
      eventId = generateEventId();
      if ('undefined' === typeof customParameters) {
        info("Signalling event: " + type, eventId);
      } else {
        info("Signalling event: " + type, eventId, customParameters);
      }
      var referrer = document.referrer,
          eventTime = now(),
          event = {
            // Note: numbers will be automatically base-36 encoded.
            'p': partyId,
            's': sessionId,
            'v': pageViewId,
            'e': eventId,
            'c': eventTime,
            'n': isNewParty ? 't' : 'f',
            'f': isFirstInSession ? 't' : 'f',
            'l': window.location.href,
            'r': referrer ? referrer : undefined,
            'i': screenWidth,
            'j': screenHeight,
            'k': window['devicePixelRatio'],
            'w': windowWidth(),
            'h': windowHeight(),
            't': type
          };

      // We don't need anything special for cache-busting; the event ID ensures that each
      // request is for a new and unique URL.

      var /**
           * Query string, incrementally being constructed.
           * @type {string}
           */
          queryString = "",
          /**
           * Query parameters, stored as a multimap.
           * @type {Object.<string, Array.<string>>}
           */
          params = {},
          /**
           * Add a parameter to the query string being built up.
           * @type {function(string,string)}
           */
          addParam = function(name,value) {
            if (queryString.length > 0) {
              queryString += '&';
            }
            var paramValues = params[name];
            if ('undefined' === typeof paramValues) {
              paramValues = [];
              params[name] = paramValues;
            }
            paramValues.push(value);
            // Value can safely contain '&' and '=' without any problems.
            queryString += name + '=' + encodeURIComponent(value);
          };

      // These are the parameters relating to the event itself.
      for (var name in event) {
        if (event.hasOwnProperty(name)) {
          var value = event[name];
          switch (typeof value) {
            case 'undefined':
              // No value available. Omit parameter entirely.
              break;
            case 'number':
              // Base 36 encoding for numbers.
              addParam(name, value.toString(36));
              break;
            default:
              addParam(name, value);
          }
        }
      }
<<<<<<< HEAD
      // Custom parameters are supplied, render as JSON to send to the server.
      if (typeof customParameters !== 'undefined') {
        addParam('u', JSON.stringify(customParameters));
=======
      // These are the custom parameters that may have been supplied.
      switch (typeof customParameters) {
        case 'undefined':
          // No custom parameters were supplied.
          break;
        case 'object':
          for (var customName in customParameters) {
            if (customParameters.hasOwnProperty(customName)) {
              var customParameter = customParameters[customName],
                  customParameterType = typeof customParameter,
                  parameterValue;
              switch (customParameterType) {
                case 'string':
                case 'number':
                case 'boolean':
                  parameterValue = customParameter.toString();
                  break;
                default:
                  throw "Parameter '" + customName + "' is of unsupported type: " + customParameterType;
              }
              addParam('t.' + customName, parameterValue);
            }
          }
          break;
        default:
          error("Ignoring non-object custom event parameters", customParameters);
>>>>>>> 7a4a3a82
      }

      // After the first request it's neither a new party nor a new session,
      // as far as events are concerned.
      // (We don't modify the module exports: they refer to the page view.)
      isNewParty = false;
      isFirstInSession = false;

      // Update the party and session cookies.
      setCookie(SESSION_COOKIE_NAME, sessionId, SESSION_ID_TIMEOUT_SECONDS, eventTime, COOKIE_DOMAIN);
      setCookie(PARTY_COOKIE_NAME, partyId, PARTY_ID_TIMEOUT_SECONDS, eventTime, COOKIE_DOMAIN);

      // Last thing we do: add a checksum to the queryString.
      addParam('x', calculateChecksum(params).toString(36));

      signalQueue.enqueue(queryString);
    } else {
      warn("Ignoring event with no type.");
      eventId = undefined;
    }
    return eventId;
  };

  /**
   * The namespace that we export.
   * @const
   * @type {{partyId: string,
   *         sessionId: string,
   *         pageViewId: string,
   *         isNewPartyId: boolean,
   *         isFirstInSession: boolean,
   *         isServerPageView: boolean,
   *         signal: function(!string,Object=): string}}
   */
  var divolte = {
    'partyId':          partyId,
    'sessionId':        sessionId,
    'pageViewId':       pageViewId,
    'isNewPartyId':     isNewParty,
    'isFirstInSession': isFirstInSession,
    'isServerPageView': isServerPageView,
    'signal':           signal
  };

  if ("object" !== typeof window['divolte']) {
    // Expose divolte module.
    if (typeof window['define'] === "function" && window['define']['amd']) {
      window['define'](function () {
        return divolte;
      });
    } else if (typeof window['module'] !== 'undefined' && window['module']['exports']) {
      window['module']['exports'] = divolte;
    } else {
      window['divolte'] = divolte;
    }
    log("Module initialized.", divolte);

    /* On load we always signal the 'pageView' event.
     * Depending on browser support we either signal right away, or
     * use the Page Visibility API to only fire the initial pageView
     * event as soon as the page is first visible.
     */
    var hiddenProperty;
    var visibilityEventName = "none"; // requires a string value; otherwise the closure compiler complains
    if (typeof document['hidden'] !== "undefined") { // Opera 12.10 and Firefox 18 and later support
      hiddenProperty = "hidden";
      visibilityEventName = "visibilitychange";
    } else if (typeof document['mozHidden'] !== "undefined") {
      hiddenProperty = "mozHidden";
      visibilityEventName = "mozvisibilitychange";
    } else if (typeof document['msHidden'] !== "undefined") {
      hiddenProperty = "msHidden";
      visibilityEventName = "msvisibilitychange";
    } else if (typeof document['webkitHidden'] !== "undefined") {
      hiddenProperty = "webkitHidden";
      visibilityEventName = "webkitvisibilitychange";
    }

    var signalPageView = AUTO_PAGE_VIEW_EVENT ? function() {
      signal('pageView');
    } : function() {};

    if (typeof hiddenProperty !== 'undefined' && document[hiddenProperty]) {
      // The {add|remove}EventListener functions are not available in <= IE8;
      // but this branch shouldn't execute in that case, since the hidden
      // property is also undefined.
      document.addEventListener(visibilityEventName, function visibilityListener() {
        if (document[hiddenProperty] === false) {
          signalPageView();
          document.removeEventListener(visibilityEventName, visibilityListener);
        }
      })
    } else {
      // TODO: Possibly defer until the DOM is ready?
      signalPageView();
    }
  } else {
    warn("Divolte module already initialized; existing module left intact.");
  }

  return divolte;
}));<|MERGE_RESOLUTION|>--- conflicted
+++ resolved
@@ -834,38 +834,9 @@
           }
         }
       }
-<<<<<<< HEAD
       // Custom parameters are supplied, render as JSON to send to the server.
       if (typeof customParameters !== 'undefined') {
         addParam('u', JSON.stringify(customParameters));
-=======
-      // These are the custom parameters that may have been supplied.
-      switch (typeof customParameters) {
-        case 'undefined':
-          // No custom parameters were supplied.
-          break;
-        case 'object':
-          for (var customName in customParameters) {
-            if (customParameters.hasOwnProperty(customName)) {
-              var customParameter = customParameters[customName],
-                  customParameterType = typeof customParameter,
-                  parameterValue;
-              switch (customParameterType) {
-                case 'string':
-                case 'number':
-                case 'boolean':
-                  parameterValue = customParameter.toString();
-                  break;
-                default:
-                  throw "Parameter '" + customName + "' is of unsupported type: " + customParameterType;
-              }
-              addParam('t.' + customName, parameterValue);
-            }
-          }
-          break;
-        default:
-          error("Ignoring non-object custom event parameters", customParameters);
->>>>>>> 7a4a3a82
       }
 
       // After the first request it's neither a new party nor a new session,
